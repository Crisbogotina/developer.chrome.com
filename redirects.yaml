# There are two types of redirects:
#
#  (1) Simple redirects, e.g., "from: /foo"
#      - These don't match subpaths, like "/foo/bar"
#      - But it will match similar URLs "/foo", "/foo/" and "/foo/index.html"
#
#  (2) Group redirects, e.g., "from: /foo/...", which will match the top-level
#      path (with the same rules as (1)) as well as any descendant paths
#
# Redirects are checked top-to-bottom. For more information on the extended
# syntax found here, see NPM `redirects-yaml`.
#
# WARNING! Redirects DO NOT take priority over static content.
# For example, if you try to redirect "/foo" but the site contains a static file
# "/foo/index.html", the static file will always win.
#
# For anchors that let you redirect from #section to #section,
# see developer.chrome.com/docs/handbook/how-to/create-anchor-redirects/.

redirects:

# Simple redirects

<<<<<<< HEAD

- from: /docs/privacy-sandbox/user-agent/snippets/
  to: /docs/privacy-sandbox/user-agent/
=======
- from: /blog/pwa-manifest-id/
  to: /articles/pwa-manifest-id/
>>>>>>> 859a7117

- from: /docs/privacy-sandbox/first-party-sets/
  to: /docs/privacy-sandbox/related-website-sets/

- from: /docs/privacy-sandbox/first-party-sets-integration/
  to: /docs/privacy-sandbox/related-website-sets-integration/

- from: /docs/privacy-sandbox/trust-tokens/
  to: /docs/privacy-sandbox/private-state-tokens/

- from: /articles/origin-private-file-system/
  to: https://web.dev/origin-private-file-system/

- from: /en/articles/multi-screen-window-placement/
  to: /articles/window-management/

- from: /articles/multi-screen-window-placement/
  to: articles/window-management/

- from: /blog/wordpress-playground/
  to: https://web.dev/wordpress-playground/

- from: /blog/navigation-preload/
  to: https://web.dev/navigation-preload/

- from: /maskable-icon/
  to: https://web.dev/maskable-icon/

- from: /activeTab
  to: /docs/extensions/reference/activeTab

- from: /android/overview
  to: /docs/multidevice/android/overview/

- from: /apps/about_apps
  to: /docs/apps/overview/

- from: /docs/extensions/mv3/known-issues/
  to: /docs/extensions/migrating/known-issues/

- from: /docs/extensions/mv3/background_migration
  to: /docs/extensions/migrating/to-service-workers

- from: /docs/extensions/mv3/migrating_to_service_workers
  to: /docs/extensions/migrating/to-service-workers

- from: /docs/extensions/mv3/background_pages
  to: /docs/extensions/mv3/service_workers

- from: /docs/extensions/mv3/overview
  to: /docs/extensions/mv3/architecture-overview

- from: /docs/extensions/mv3/mv2-sunset/
  to: /docs/extensions/migrating/mv2-sunset/

- from: /docs/extensions/mv3/xhr
  to: /docs/extensions/mv3/network-requests

- from: /blog/fedcm-origin-trial
  to: /docs/privacy-sandbox/fedcm

- from: /docs/privacy-sandbox/attribution-reporting/summary-reports/
  to: /docs/privacy-sandbox/summary-reports/

- from: /docs/privacy-sandbox/status
  to: https://privacysandbox.com/open-web/#the-privacy-sandbox-timeline

- from: /docs/privacy-sandbox/use-shared-storage/
  to: /docs/privacy-sandbox/shared-storage/

- from: /android
  to: /docs/android

# FYI (simeonv): Until https://github.com/samthor/redirects-yaml/pull/2 is merged, the hash on the
# redirect destination will be ignored
- from: /docs/extensions/mv3/manifest/content_security_policy
  to: /docs/extensions/mv3/intro/mv3-migration/#content-security-policy

- from: /docs/multidevice/android/customtabs/
  to: /docs/android/custom-tabs/overview

- from: /multidevice/android/customtabs/
  to: /docs/android/custom-tabs/overview

- from: /docs/android/custom-tabs/low-level-api/
  to: /docs/android/custom-tabs/howto-custom-tab-low-level-api/

- from: /docs/android/custom-tabs/headers/
  to: /docs/android/custom-tabs/howto-request-headers/

- from: /docs/android/custom-tabs/best-practices/
  to: /docs/android/#how-tos

- from: /docs/webstore/overview/
  to: /docs/webstore/about_webstore/

- from: /docs/webstore/pricing/
  to: /docs/webstore/money/

- from: /docs/devtools/javascript/blackbox-chrome-extension-scripts/
  to: /docs/devtools/javascript/ignore-chrome-extension-scripts/

- from: /summit
  to: /devsummit/

- from: /blog/wasm-debugging-2020/
  to: /blog/wasm-debugging/

- from: /docs/privacy-sandbox/fledge-best-practices/
  to: /docs/privacy-sandbox/protected-audience-api/latency/

- from: /blog/fledge-api/
  to: /docs/privacy-sandbox/protected-audience-api/

- from: /docs/privacy-sandbox/attribution-reporting-introduction/
  to: /docs/privacy-sandbox/attribution-reporting/

- from: /docs/privacy-sandbox/attribution-reporting-in-short/
  to: /docs/privacy-sandbox/attribution-reporting/

- from: /docs/privacy-sandbox/attribution-reporting-event-guide/
  to: /docs/privacy-sandbox/attribution-reporting-experiment/

- from: /docs/privacy-sandbox/attribution-reporting-event-introduction/
  to: /docs/privacy-sandbox/attribution-reporting-experiment/

- from: /docs/privacy-sandbox/attribution-reporting-changes-january-2022/
  to: /blog/attribution-reporting-jan-2022-updates/

- from: /docs/privacy-sandbox/maximize-ad-relevance/
  to: https://privacysandbox.com/news/maximize-ad-relevance-after-third-party-cookies

- from: /blog/capture-handle/
  to: /docs/web-platform/capture-handle/

- from: /blog/shared-element-transitions-for-spas/
  to: /docs/web-platform/view-transitions/

- from: /docs/privacy-sandbox/gnatcatcher/
  to: /docs/privacy-sandbox/ip-protection/

# Removal of /overview pages

- from: /docs/android/custom-tabs/overview/
  to: /docs/android/custom-tabs/

- from: /docs/android/trusted-web-activity/overview/
  to: /docs/android/trusted-web-activity/

- from: /multidevice/webview/overview/
  to: /multidevice/android/

- from: /multidevice/webview/overview/
  to: /multidevice/webview/

- from: /blog/origin-trials/
  to: /docs/web-platform/origin-trials/

- from: /blog/origin-trial-troubleshooting/
  to: /docs/web-platform/origin-trial-troubleshooting/

- from: /blog/third-party-origin-trials/
  to: /docs/web-platform/third-party-origin-trials/

# CWS payments/apps purge
- from: /docs/webstore/hosted_apps
  to: /docs/webstore
- from: /docs/webstore/migrating
  to: /docs/webstore
- from: /docs/webstore/get_started_simple
  to: /docs/webstore/publish/
- from: /docs/webstore/apps_vs_extensions
  to: /docs/webstore
- from: /docs/webstore/distribution
  to: /docs/webstore
- from: /docs/webstore/launching
  to: /docs/webstore
- from: /docs/webstore/choosing
  to: /docs/webstore
- from: /docs/webstore/samples
  to: /docs/webstore
- from: /docs/webstore/get_started
  to: /docs/webstore
- from: /docs/webstore/inline_installation
  to: /docs/webstore
- from: /docs/webstore/authentication
  to: /docs/webstore
- from: /docs/webstore/one_time_payments
  to: /docs/webstore
- from: /docs/webstore/payments-iap
  to: /docs/webstore

# Fixes #675
- from: /extensions/manifestVersion
  to: /docs/extensions/mv3/manifest/version/

- from: /docs/extensions/mv3/mv3-migration/
  to: /docs/extensions/migrating/

# Fixes #675
- from: /apps/manifestVersion
  to: /docs/apps/manifestVersion

# The new site doesn't break out Platform Apps APIs, but instead just locates them at the bottom of
# the main Extensions reference page.
- from: /apps/api_index
  to: /docs/extensions/reference/#platform_apps_apis

- from: /apps/app_codelab1_setup
  to: /docs/apps/app_codelab_intro

- from: /apps/arc_in_app_payments
  to: https://developer.android.com/chrome-os/intro

- from: /apps/getstarted_arc
  to: https://developer.android.com/chrome-os/intro.html

- from: /apps/google_wallet
  to: /docs/webstore/payments-iap

- from: /apps/npapi
  to: https://blog.chromium.org/2013/09/saying-goodbye-to-our-old-friend-npapi.html

- from: /apps/packaging
  to: /docs/extensions/mv2/hosting

- from: /chrome/apps/
  to: /docs/apps/about_apps

# DevTools redirects

- from: /docs/devtools/storage/cookies/
  to: /docs/devtools/application/cookies/

- from: /docs/devtools/customize/placement/
  to: /docs/devtools/customize/#placement

- from: /docs/devtools/customize/dark-theme/
  to: /docs/devtools/customize/#dark-theme

- from: /docs/devtools/javascript/ignore-chrome-extension-scripts/
  to: /docs/devtools/settings/other/#skip-extensions

- from: /docs/devtools/evaluate-performance/
  to: /docs/devtools/performance/

- from: /docs/devtools/evaluate-performance/reference/
  to: /docs/devtools/performance/reference/

- from: /docs/devtools/evaluate-performance/performance-reference/
  to: /docs/devtools/performance/timeline-reference/

- from: /docs/devtools/device-mode/geolocation/
  to: /docs/devtools/sensors/#geolocation

- from: /docs/devtools/device-mode/orientation/
  to: /docs/devtools/sensors/#orientation

- from: /docs/devtools/css/overrides/
  to: /docs/devtools/css/issues/

- from: /docs/devtools/speed/get-started
  to: /docs/devtools/lighthouse

- from: /docs/devtools/console/live-expressions/docs/devtools/accessibility/focus/
  to: /docs/devtools/accessibility/focus/

- from: /docs/devtools/changes/blog/new-in-devtools-65/
  to: /blog/new-in-devtools-65/

- from: /docs/devtools/panels/sources
  to: /docs/devtools/sources

- from: /docs/devtools/javascript/sources
  to: /docs/devtools/sources

- from: /docs/devtools/css/print-preview
  to: /docs/devtools/rendering

- from: /docs/devtools/network-performance/reference
  to: /docs/devtools/network/reference/

- from: /docs/devtools/network/resource-loading/
  to: /docs/devtools/network/reference/

- from: /docs/devtools/device-mode/device-input-and-sensors/
  to: /docs/devtools/device-mode/

- from: /docs/devtools/device-mode/emulate-mobile-viewports/
  to: /docs/devtools/device-mode/

- from: /docs/devtools/console/console-write/
  to: /docs/devtools/console/api/

- from: /docs/devtools/console/track-exceptions/
  to: /docs/devtools/console/api/

- from: /docs/devtools/console/track-executions/
  to: /docs/devtools/console/api/

- from: /docs/devtools/console/events/
  to: /docs/devtools/console/utilities/

- from: /docs/devtools/console/expressions/
  to: /docs/devtools/console/javascript/

- from: /docs/devtools/evaluate-performance/timeline-tool/
  to: /docs/devtools/evaluate-performance/reference/

- from: /docs/devtools/inspect-styles/edit-styles/
  to: /docs/devtools/css/reference/

- from: /docs/devtools/javascript/pretty-print/
  to: /docs/devtools/javascript/reference/#format

- from: /docs/devtools/manage-data/local-storage/
  to: /docs/devtools/storage/localstorage/

- from: /docs/devtools/network/network-conditions/
  to: /docs/devtools/network/reference/

- from: /docs/devtools/network/understanding-resource-timing/
  to: /docs/devtools/network/reference/#timing

- from: /docs/devtools/rendering-tools/forced-synchronous-layouts/
  to: /docs/devtools/evaluate-performance/

- from: /docs/devtools/rendering-tools/js-execution/
  to: /docs/devtools/evaluate-performance/

- from: /docs/devtools/rendering-tools/
  to: /docs/devtools/evaluate-performance/

- from: /docs/devtools/updates/
  to: /tags/new-in-devtools/

# TODO(kaycebasques): Update these old DevTools redirects

- from: /devtools/
  to: https://developers.google.com/web/tools/chrome-devtools

- from: /devtools/docs/blackboxing
  to: https://developers.google.com/web/tools/chrome-devtools/javascript/reference#ignore-list

- from: /devtools/docs/commandline-api
  to: https://developers.google.com/web/tools/chrome-devtools/console/utilities

- from: /devtools/docs/console-api
  to: https://developers.google.com/web/tools/chrome-devtools/console/api

- from: /devtools/docs/debugger-protocol
  to: https://chromedevtools.github.io/devtools-protocol/

- from: /devtools/docs/device-mode
  to: https://developers.google.com/web/tools/chrome-devtools/device-mode

- from: /devtools/docs/elements-styles
  to: https://developers.google.com/web/tools/chrome-devtools/css/reference

- from: /devtools/docs/mobile-emulation
  to: https://developers.google.com/web/tools/chrome-devtools/device-mode

- from: /devtools/docs/resources
  to: https://developers.google.com/web/tools/chrome-devtools/dom

- from: /devtools/docs/remote-debugging
  to: https://developers.google.com/web/tools/chrome-devtools/remote-debugging

- from: /extensions/api_index
  to: /docs/extensions/reference/

- from: /extensions/arc_in_app_payments
  to: https://developer.android.com/chrome-os/intro.html

- from: /extensions/arc_playservices
  to: https://developer.android.com/chrome-os/intro.html

- from: /extensions/autoupdate
  to: /docs/extensions/mv3/hosting

- from: /extensions/crx
  to: /docs/extensions/mv3/hosting

- from: /extensions/event_pages/
  to: /docs/extensions/mv2/background_pages/

- from: /extensions/getstarted_arc
  to: https://developer.android.com/chrome-os/intro.html

- from: /extensions/manifest/file_system_provider
  to: /docs/extensions/reference/fileSystemProvider

- from: /extensions/npapi
  to: https://blog.chromium.org/2013/09/saying-goodbye-to-our-old-friend-npapi.html

- from: /extensions/optionsV2
  to: /docs/extensions/mv2/options

- from: /extensions/packaging
  to: /docs/extensions/mv3/hosting

- from: /docs/extensions/mv3/mv3-migration-checklist
  to: /docs/extensions/migrating/checklist

- from: /extensions/migrating_to_manifest_v3
  to: /docs/extensions/migrating/checklist

- from: /docs/extensions/mv3/mv3-migration-checklist
  to: /docs/extensions/migrating/checklist

- from: /docs/extensions/mv2/migrating_to_manifest_v3
  to: /docs/extensions/migrating/checklist

- from: /docs/extensions/mv3/intro/mv3-migration
  to: /docs/extensions/mv3/mv3-migration

- from: /docs/extensions/mv3/intro/mv3-migration
  to: /docs/extensions/migrating

- from: /home
  to: /

- from: /manifest/...
  try:
    - /docs/extensions/mv3/manifest/...
    - /docs/apps/manifest/...

- from: /multidevice/data-compression
  to: https://support.google.com/chrome/answer/2392284

- from: /multidevice/data-compression-for-isps
  to: https://support.google.com/chrome/answer/2392284

- from: /webstore/api_index
  to: /docs/webstore/api_index/

- from: /webstore/articles
  to: /docs/webstore/

- from: /webstore/check_for_payment
  to: /docs/webstore/money/

- from: /webstore/payments-otp
  to: /docs/webstore/one_time_payments/

- from: /webstore/intl/en/program_policies
  to: /docs/webstore/program-policies/

- from: /docs/webstore/program_policies/
  to: /docs/webstore/program-policies/

- from: /webview/overview
  to: /docs/multidevice/android/overview/

- from: /docs/extensions/declarativenetrequest
  to: /docs/extensions/reference/declarativeNetRequest

  # MV2 docs that have been removed, but their MV3 version still exists

- from: /docs/extensions/mv2/single_purpose
  to: /docs/extensions/mv3/quality_guidelines/

  # Group redirects

- from: /apps/apps/...
  to: /apps...

- from: /apps/...
  try:
    - /docs/apps/manifest/...
    - /docs/extensions/reference/...
    - /docs/extensions/mv2/manifest/...  # nb. Deprecated /apps/ platform is essentially mv2 only
    - /docs/extensions/mv2/...
    - /docs/extensions/...
  else: /docs/apps/...

# Redirecting all old DevTools docs to the homepage
- from: /devtools/...
  to: https://developers.google.com/web/tools/chrome-devtools/

- from: /extensions/extensions/...
  to: /extensions/...

- from: /extensions/...
  try:
    - /docs/extensions/reference/...
    - /docs/extensions/mv3/manifest/...
    - /docs/extensions/mv3/...
    - /docs/apps/...
    - /docs/apps/manifest/...
  else: /docs/extensions/...

- from: /docs/extensions/...
  try:
    - /docs/extensions/reference/...
    - /docs/extensions/mv3/manifest/...
    - /docs/extensions/mv3/...
    - /docs/extensions/mv2/manifest/...
    - /docs/extensions/mv2/...
    - /docs/apps/...
    - /docs/apps/manifest/...
  else: /docs/extensions/...

- from: /manifest/...
  try:
    - /docs/extensions/mv3/manifest/...
  else: /docs/apps/manifest/...

- from : /multidevice/...
  to: /docs/multidevice/...

- from: /native-client/...
  to: /docs/native-client/...

# - from: /privacy-sandbox/...
#  to: /docs/privacy-sandbox/...

- from: /webstore/...
  to: /docs/webstore/...

- from: /webstore/docs/...
  to: /docs/webstore/...

- from: /webstore/webstore/...
  to: /docs/webstore/...

# Redirecting blog posts that were moved to articles

- from: /blog/blinkng/...
  to: /articles/blinkng/...

- from: /articles/faster-wasm-debugging/...
  to: /blog/faster-wasm-debugging/...

- from: /articles/performance-insights/...
  to: /blog/performance-insights/...

- from: /blog/hidden-until-found/...
  to: /articles/hidden-until-found/...

- from: /blog/inert/...
  to: /articles/inert/...

- from: /blog/layoutng/...
  to: /articles/layoutng/...

- from: /blog/renderingng-architecture/...
  to: /articles/renderingng-architecture/...

- from: /blog/renderingng-data-structures/...
  to: /articles/renderingng-data-structures/...

- from: /blog/renderingng/...
  to: /articles/renderingng/...

- from: /blog/videong/...
  to: /articles/videong/...

- from: /blog/inside-oct-2022/...
  to: /blog/insider-oct-2022/...

- from: /blog/inp-in-frameworks/...
  to: /articles/inp-in-frameworks/...

- from: /blog/webdriver-bidi/
  to: /articles/webdriver-bidi/

- from: /blog/page-lifecycle-api/
  to: /articles/page-lifecycle-api/

# Redirecting the intersection observer post from d.c.c. to web.dev
- from: /intersectionobserver/
  to: https://web.dev/intersectionobserver/

# Lighthouse redirects
- from: /docs/lighthouse/best-practices/password-inputs-can-be-pasted-into/
  to: /docs/lighthouse/best-practices/paste-preventing-inputs/
- from: /docs/lighthouse/performance/time-to-first-byte
  to: /docs/lighthouse/performance/server-response-time

# Fugu redirects
- from: /blog/fugu-showcase/
- to: /fugu-showcase/

# Redirect old platform documentation to MDN

- from: /docs/web-platform/webgpu/
  to: https://developer.mozilla.org/docs/Web/API/WebGPU_API

# Generic

- from: /...
  try:
    - /docs/extensions/...
    - /docs/extensions/reference/...
    - /docs/extensions/mv3/manifest/...
    - /docs/extensions/mv3/...
    - /docs/apps/manifest/...
    - /docs/apps/...

- from: /insider-july-2022/
  to: /blog/insider-july-2022/

- from: /insider/...
  to: /tags/insider/

# Tag Redirects

- from: /tags/removals/
  to: /tags/deprecations-removals/

- from: /tags/deprecations/
  to: /tags/deprecations-removals/

- from: /tags/extensions/
  to: /tags/extensions-news/

# Redirects from old to new Extensions migration guide

- from: /docs/extensions/mv3/mv3-migration/
  to: /docs/extensions/migrating/

- from: /docs/extensions/mv3/mv3-migration-checklist/
  to: /docs/extensions/migrating/checklist/

- from: /docs/extensions/mv3/migrating_to_service_workers/
  to: /docs/extensions/migrating/to-service-workers/

- from: /docs/extensions/mv3/mv2-sunset/
  to: /docs/extensions/migrating/mv2-sunset/

- from: /docs/extensions/mv3/known-issues/
  to: /docs/extensions/migrating/known-issues/

# Extension samples
- from: /docs/extensions/mv3/samples/
  to: /docs/extensions/samples/

# Redirects for docs now on MDN

- from: /docs/web-platform/popover-api/backdrop-pseudo-element
  to: https://developer.mozilla.org/docs/Web/CSS/::backdrop

- from: /docs/web-platform/popover-api/hidepopover-method/
  to: https://developer.mozilla.org/docs/Web/API/HTMLElement/hidePopover

- from: /docs/web-platform/pop-up-api/hidepopover-method/
  to: https://developer.mozilla.org/docs/Web/API/HTMLElement/hidePopover

- from: /docs/web-platform/popover-api/open-pseudo-class
  to: https://developer.mozilla.org/docs/Web/CSS/:popover-open

- from: /docs/web-platform/popover-api/popover-attribute
  to: https://developer.mozilla.org/docs/Web/HTML/Global_attributes/popover

- from: /docs/web-platform/pop-up-api/popover-property/
  to: https://developer.mozilla.org/docs/Web/API/Popover_API

- from: /docs/web-platform/popover-api/popover-property/
  to: https://developer.mozilla.org/docs/Web/API/Popover_API

- from: /docs/web-platform/popover-api/popoverhide-event/
  to: https://developer.mozilla.org/docs/Web/API/HTMLElement/toggle_event

- from: /docs/web-platform/popover-api/popovershow-event/
  to: https://developer.mozilla.org/docs/Web/API/HTMLElement/toggle_event

- from: /docs/web-platform/pop-up-api/popoverhide-event/
  to: https://developer.mozilla.org/docs/Web/API/HTMLElement/toggle_event

- from: /docs/web-platform/pop-up-api/popovershow-event/
  to: https://developer.mozilla.org/docs/Web/API/HTMLElement/toggle_event

- from: /docs/web-platform/popover-api/popovertargetaction-hide-attribute/
  to: https://developer.mozilla.org/docs/Web/HTML/Element/button#popovertargetaction

- from: /docs/web-platform/popover-api/popovertargetaction-hide-property/
  to: https://developer.mozilla.org/docs/Web/API/HTMLButtonElement/popoverTargetAction

- from: /docs/web-platform/popover-api/popovertargetaction-show-attribute/
  to: https://developer.mozilla.org/docs/Web/HTML/Element/button#popovertargetaction

- from: /docs/web-platform/popover-api/popovertargetaction-show-property/
  to: https://developer.mozilla.org/docs/Web/API/HTMLButtonElement/popoverTargetAction

- from: /docs/web-platform/popover-api/popovertargetaction-toggle-attribute/
  to: https://developer.mozilla.org/docs/Web/HTML/Element/button#popovertargetaction

- from: /docs/web-platform/popover-api/popovertargetaction-toggle-property/
  to: https://developer.mozilla.org/docs/Web/API/HTMLButtonElement/popoverTargetAction

- from: /docs/web-platform/pop-up-api/popoverhidetarget-attribute/
  to: https://developer.mozilla.org/docs/Web/HTML/Element/button#popovertargetaction

- from: /docs/web-platform/pop-up-api/popoverhidetarget-property/
  to: https://developer.mozilla.org/docs/Web/API/HTMLButtonElement/popoverTargetAction

- from: /docs/web-platform/pop-up-api/popovershowtarget-attribute/
  to: https://developer.mozilla.org/docs/Web/HTML/Element/button#popovertargetaction

- from: /docs/web-platform/pop-up-api/popovershowtarget-property/
  to: https://developer.mozilla.org/docs/Web/API/HTMLButtonElement/popoverTargetAction

- from: /docs/web-platform/pop-up-api/popovertoggletarget-attribute/
  to: https://developer.mozilla.org/docs/Web/HTML/Element/button#popovertargetaction

- from: /docs/web-platform/pop-up-api/popovertoggletarget-property/
  to: https://developer.mozilla.org/docs/Web/API/HTMLButtonElement/popoverTargetAction

- from: /docs/web-platform/popover-api/popoverhidetarget-attribute/
  to: https://developer.mozilla.org/docs/Web/HTML/Element/button#popovertargetaction

- from: /docs/web-platform/popover-api/popoverhidetarget-property/
  to: https://developer.mozilla.org/docs/Web/API/HTMLButtonElement/popoverTargetAction

- from: /docs/web-platform/popover-api/popovershowtarget-attribute/
  to: https://developer.mozilla.org/docs/Web/HTML/Element/button#popovertargetaction

- from: /docs/web-platform/popover-api/popovershowtarget-property/
  to: https://developer.mozilla.org/docs/Web/API/HTMLButtonElement/popoverTargetAction

- from: /docs/web-platform/popover-api/popovertoggletarget-attribute/
  to: https://developer.mozilla.org/docs/Web/HTML/Element/button#popovertargetaction

- from: /docs/web-platform/popover-api/popovertoggletarget-property/
  to: https://developer.mozilla.org/docs/Web/API/HTMLButtonElement/popoverTargetAction

- from: /docs/web-platform/popover-api/showpopover-method/
  to: https://developer.mozilla.org/docs/Web/API/HTMLElement/showPopover

- from: /docs/web-platform/pop-up-api/popover-attribute/
  to: https://developer.mozilla.org/docs/Web/API/HTMLElement/showPopover

- from: /docs/web-platform/popover-api/
  to: https://developer.mozilla.org/docs/Web/API/Popover_API

- from: /docs/web-platform/pop-up-api/
  to: https://developer.mozilla.org/docs/Web/API/Popover_API

- from: /docs/android/custom-tabs/integration-guide/
  to: /docs/android/custom-tabs/guide-get-started/

- from: /docs/extensions/reference/declarativeNetRequest/#limits-constants
  to:  /docs/extensions/reference/declarativeNetRequest/#limits

- from: /docs/extensions/reference/declarativeNetRequest/#limits-rules
  to:  /docs/extensions/reference/declarativeNetRequest/#static-rules

- from: /docs/extensions/reference/declarativeNetRequest/#limits-global-static-rule-limit
  to:  /docs/extensions/reference/declarativeNetRequest/#static-rules

- from: /docs/privacy-sandbox/fledge/...
  to: /docs/privacy-sandbox/protected-audience/...

- from: /docs/extensions/gethelp
  to: /docs/extensions/support-feedback
- from: docs/extensions/mv3/single_purpose/
  to: docs/extensions/mv3/quality_guidelines/

- from: /docs/privacy-sandbox/permissions-policy/
  to: /articles/permissions-policy/

# DO NOT REMOVE. This seems pointless but we rewrite "." to "_" inside our server's code, so if the
# URL is fine for all but incorrect syntax, we'll fix it up.
- from: /...
  try:
    - /...<|MERGE_RESOLUTION|>--- conflicted
+++ resolved
@@ -21,14 +21,11 @@
 
 # Simple redirects
 
-<<<<<<< HEAD
-
 - from: /docs/privacy-sandbox/user-agent/snippets/
   to: /docs/privacy-sandbox/user-agent/
-=======
+
 - from: /blog/pwa-manifest-id/
   to: /articles/pwa-manifest-id/
->>>>>>> 859a7117
 
 - from: /docs/privacy-sandbox/first-party-sets/
   to: /docs/privacy-sandbox/related-website-sets/
