attribution-reporting:
  en: 'Attribution Reporting'
fledge:
  en: 'FLEDGE'
<<<<<<< HEAD
fledge-best-practices:
  en: 'FLEDGE latency best practices'
floc:
  en: 'Federated Learning of Cohorts (FLoC)'
topics-api:
=======
topics:
>>>>>>> 2dffe286
  en: 'The Topics API'
glossary:
  en: 'Privacy Sandbox glossary'
  ja: 'プライバシー サンドボックスの用語集'
guiding-principles:
  en: 'Guiding principles'
overview:
  en: 'What is the Privacy Sandbox?'
  ja: 'プライバシー サンドボックスとは何か？'
overview-article:
  en: 'Introduction'
status:
  en: 'Is it ready yet?'
storage:
  en: 'Secure cross-site storage'
trust-tokens:
  en: 'Trust Tokens'
start:
  en: 'Get started'
  ja: 'はじめに'
timeline:
  en: 'Timeline'
  ja: 'タイムライン'
events:
  en: 'Events'
  ja: 'イベント'
blog:
  en: 'Blog'
  ja: 'ブログ'
attribution-reporting-experiment:
  en: 'Experiment and participate'
attribution-reporting-changing:
  en: 'API updates'
attribution-reporting_description:
  en: 'Measure when user action leads to a conversion, without cross-site identifiers.'
attribution-reporting-system:
  en: 'End-to-end system overview'
attribution-reporting-summary:
  en: 'Summary reports'
tracking-prevention:
  en: 'Prevent covert tracking'
  ja: '隠されたトラッキングを防ぐ'
strengthen-boundaries:
  en: 'Strengthen privacy boundaries'
  ja: 'プライバシーの境界線を強化する'
relevant:
  en: 'Show relevant content'
  ja: 'コンテンツを最適化する'
fight-spam:
  en: 'Fight spam and fraud'
  ja: 'スパムや詐欺に対抗する'
measure:
  en: 'Measure digital ads'
  ja: 'デジタル広告を計測する'
chips:
  en: 'Cookies Having Independent Partitioned State (CHIPS)'
fedcm:
  en: 'Federated Credentials Management (FedCM)'
proposals:
  en: 'Proposal lifecycle'
permissions-policy:
  en: 'Permissions Policy'
permissions-policy-description:
  en: 'Manage browser access to your page and embedded third-party iframes.'
feedback:
  en: 'Feedback'
faq:
  en: 'FAQ'
topics-experiment:
  en: 'Topics API: experiment and participate'
fledge-experiment:
  en: 'FLEDGE: experiment and participate'
first-party-sets:
  en: 'First-Party Sets'
gnatcatcher:
  en: 'Gnatcatcher'
privacy-budget:
  en: 'Privacy Budget'
fenced-frame:
  en: 'Fenced Frames'<|MERGE_RESOLUTION|>--- conflicted
+++ resolved
@@ -2,16 +2,14 @@
   en: 'Attribution Reporting'
 fledge:
   en: 'FLEDGE'
-<<<<<<< HEAD
 fledge-best-practices:
   en: 'FLEDGE latency best practices'
 floc:
   en: 'Federated Learning of Cohorts (FLoC)'
+topics:
+  en: 'The Topics API'
 topics-api:
-=======
-topics:
->>>>>>> 2dffe286
-  en: 'The Topics API'
+  en: 'Topics API developer guide'
 glossary:
   en: 'Privacy Sandbox glossary'
   ja: 'プライバシー サンドボックスの用語集'
