--- conflicted
+++ resolved
@@ -1521,16 +1521,13 @@
     en: 'Arthur Hemery'
   description:
     en: 'Software Engineer, Google'
-<<<<<<< HEAD
 nrosenthal:
   title:
     en: 'Noam Rosenthal'
   description:
     en: 'Software engineer at Google working on web performance.'
-=======
 samrichard:
   title:
     en: 'Sam Richard'
   description:
-    en: 'Developer Advocate, Google ChromeOS'
->>>>>>> 2f3e8e42
+    en: 'Developer Advocate, Google ChromeOS'