--- conflicted
+++ resolved
@@ -119,9 +119,6 @@
 -   The response header is only honored if the corresponding request included the topics header (or would have included the header, if the request wasn't empty).
 -   The URL of the request provides the registrable domain used for topic observation.
 
-<<<<<<< HEAD
-{: #debug }
-=======
 ## Opt out {: #site-opt-out}
 
 You can opt out of topic calculation for specific pages on your site by including the `Permissions-Policy: browsing-topics=()` [Permissions-Policy](https://developer.mozilla.org/docs/Web/HTTP/Headers/Feature-Policy) header on a page to prevent topics calculation for all users on that page only. Subsequent visits to other pages on your site will not be affected. If you set a policy to block the Topics API on one page, this won't affect other pages.
@@ -136,11 +133,12 @@
 Permissions-Policy: geolocation=(self "https://example.com")
 ```
 
->>>>>>> 2e7afef1
+{: #debug }
 
 ## Debug your API implementation
 
-The `chrome://topics-internals` page is available in Chrome on desktop once [you enable the Topics API](#feature-flags). This displays topics for the current user, topics inferred for hostnames, and technical information about the API implementation.
+The `chrome://topics-internals` page is available in Chrome on desktop once you
+[enable the Topics API](#feature-flags). This displays topics for the current user, topics inferred for hostnames, and technical information about the API implementation.
 
 The `chrome://topics-internals` page is new. The design and functionality are still under discussion. We're currently iterating and improving the design based on developer feedback. Add your feedback at [bugs.chromium.org](https://bugs.chromium.org/p/chromium/issues/entry?template=Defect+report+from+developer&components=Blink%3ETopicsAPI).
 
@@ -156,7 +154,7 @@
 </figcaption>
 </figure>
 
-In this example, recently visited sites include topics-demo-cats.glitch.me and cats-cats-cats-cats.glitch.me. This causes the Topics API to select `Pets` and `Cats` as two of the top topics for the current epoch. The remaining three topics have been [chosen at random](https://github.com/patcg-individual-drafts/topics#:~:text=random), since there is not enough browsing history (on sites that observe topics) to provide five topics.
+In this example, recently visited sites include `topics-demo-cats.glitch.me` and `cats-cats-cats-cats.glitch.me`. This causes the Topics API to select `Pets` and `Cats` as two of the top topics for the current epoch. The remaining three topics have been [chosen at random](https://github.com/patcg-individual-drafts/topics#:~:text=random), since there is not enough browsing history (on sites that observe topics) to provide five topics.
 
 The **Observed-by context domains (hashed)** column provides the hashed value of a hostname for which a topic was observed.
 
