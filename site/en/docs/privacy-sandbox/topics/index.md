---
layout: 'layouts/doc-post.njk'
title: 'Topics API developer guide'
subhead: >
  Learn how to work with the Topics, demo the API, and test with Chrome
  flags.
description: >
  Learn how to work with the Topics, demo the API, and test with Chrome
  flags.
date: 2022-01-25
updated: 2023-03-29
authors:
  - samdutton
---

## Implementation status

{% Partial 'privacy-sandbox/ps-implementation-status.njk' %}

## Try the Topics API

Topics is not currently available by default in any version of Chrome, but you can activate the API in two ways, as a single user or at scale:

-   The Topics API demo allows you to try it out as a single user.
-   The Topics origin trial allows you to try the API at scale with your website users.

### Try the demo {: #demo}

The demo of the Topics API is at [topics-demo.glitch.me](https://topics-demo.glitch.me/). It explains how to try out and debug the API for a single user.

You can also run the Topics [colab](/docs/privacy-sandbox/topics/colab/) to try out the Topics [classifier model](/docs/privacy-sandbox/topics/topic-classification/#classifier-model).

### Test Topics in an origin trial {: #origin-trial}

A Privacy Sandbox Relevance and Measurement [origin trial](/docs/privacy-sandbox/unified-origin-trial/) has been made available in Chrome Beta 101.0.4951.26 and above on desktop for the Topics, [FLEDGE](/docs/privacy-sandbox/fledge/), and [Attribution Reporting](/docs/privacy-sandbox/attribution-reporting/) APIs.

{: #access-topics }

{: #epoch}

{: #get-and-set-topics }

## Access and observe topics

The Topics JavaScript API has one method, `document.browsingTopics()`, which is used to get and set Topics. It returns a promise that resolves to an array of up to three topics, one for each of the three most recent epochs, in random order. An epoch is a period of time currently set to one week.

Each topic object in the array returned by `document.browsingTopics()` has these properties:

-   `configVersion`: a string identifying the current Topics API configuration
-   `modelVersion`: a string identifying the machine-learning classifier used to infer topics for the site
-   `taxonomyVersion`: a string identifying the set of topics currently in use by the browser
-   `topic`: a number identifying the topic in the [taxonomy](/docs/privacy-sandbox/topics/overview/#how-topics-are-curated-and-selected)
-   `version`: a string combining the `configVersion` and the `modelVersion`

The parameters described in this article, and details of the API (such as taxonomy size, the number of topics calculated per week and the number of topics returned per call) are subject to change as we incorporate ecosystem feedback and iterate on the API.

### Detect API support

Before using the API, check if it's supported by the browser and available in the document:

```javascript
'browsingTopics' in document && document.featurePolicy.allowsFeature('browsing-topics') ?
 console.log('document.browsingTopics() is supported on this page') :
 console.log('document.browsingTopics() is not supported on this page');
```

{% Aside 'caution' %}

<<<<<<< HEAD
Feature support on the current page isn't a guarantee that an API is usable. The user may have disabled the API via browser settings, or they may have other settings that prevent API usage. To protect user privacy, there is no way to check for user settings programmatically.

{% endAside %}

### Access topics without modifying state {: #skipobservation}

By default, the `document.browsingTopics` records topic observation.

From Chrome 108, you can pass an argument to skip observation in the  `document.browsingTopics()` method:

```javascript
document.browsingTopics({skipObservation:true})
```

With `skipObservation:true`, the current page is hidden from the weekly epoch calculation, and the list of observed topics isn't updated.

=======
Feature support on the current page isn't a guarantee that an API is usable: the user may have disabled the API via browser settings, or they may have other settings that prevent the API from being used. To protect user privacy, there is no way to check for these other settings programmatically.

{% endAside %}
>>>>>>> 27bd91c1

### Access topics with the JavaScript API {: #access-topics}

Here is a basic example of possible API usage to access topics for the current user. To keep it simple, there's no error handling.

```javascript
// Get the array of top topics for this user.
const topics = await document.browsingTopics();

// Request an ad creative.
const response = await fetch('https://ads.example/get-creative', {
 method: 'POST',
 headers: {
   'Content-Type': 'application/json',
 },
 body: JSON.stringify(topics)
})

// Get the JSON from the response.
const creative = await response.json();

// Display ad.
```

### Access topics without modifying state {: #skipobservation}

By default,  `document.browsingTopics()` records a topic observation whenever
it returns topics. From Chrome 108, the `document.browsingTopics()` method can
be passed an optional argument to skip this recording: `{skipObservation:true}`.

In other words, the call will not cause the current page to be included in the
weekly epoch calculation, nor will it update the list of topics observed for
the caller.

### Use headers to access and observe topics

<<<<<<< HEAD
-   Redirects will be followed, and the topics sent in the redirect request will be specific to the redirect URL.
-   The request header won't modify state for the caller unless there's a corresponding response header. That is, the topic of the page won't be considered observed, nor will it affect the user's topic calculation for the next epoch.
-   The response header is only honored if the corresponding request included the topics header (or would have included the header, if the request wasn't empty).
-   The URL of the request provides the registrable domain used for topic observation.

 {: #site-opt-out}

## Opt out
=======
You can access and observe topics with the help of
[request](https://developer.mozilla.org/docs/Web/API/Request/headers) and
[response](https://developer.mozilla.org/docs/Web/API/Response/headers) headers.
Headers can be much more performant than calling the JavaScript API.

Topics can be accessed from the `Sec-Browsing-Topics` header of a [`fetch()`](https://developer.mozilla.org/docs/Web/API/fetch) or [`XHR`](https://developer.mozilla.org/docs/Glossary/XHR_(XMLHttpRequest)) request.
>>>>>>> 27bd91c1

{% Aside %}
Inclusion of the Topics header in `XHR` requests is only available temporarily, and support will be removed in the future.
{% endAside %}

You can mark topics provided by request headers as observed by setting an
`Observe-Browsing-Topics: ?1` header on the response to the request. The
browser will then use those topics included in the request header to calculate
topics of interest for a user.

Topics can be accessed and observed with HTTP Headers in two ways:

* **`fetch()`**: Use headers to call topics when the `fetch()` request is
  made to an ad server. For more on this technique, check out the
  [demo](/docs/privacy-sandbox/topics/demo#the-topics-api-headers-demo).
* **iframe attributes**: Send request headers with document requests by either
  adding the `browsingtopics` attribute to an iframe or with the equivalent IDL
  attribute: `iframe.browsingTopics = true`. The iframe source should be the
  registrable domain for topic observation.
  * For example: `<iframe src="https://example.com" browsingtopics></iframe>`
  * This is available from Chrome M114 and onward.

Some additional notes about headers:

<<<<<<< HEAD
{: #debug }
=======
-   Redirects will be followed, and the topics sent in the redirect request will be specific to the redirect URL.
-   The request header will not modify state for the caller unless there is a corresponding response header. That is, the topic of the page won't be considered observed, nor will it affect the user's topic calculation for the next epoch.
-   The response header is only honored if the corresponding request included the topics header (or would have included the header, if the request wasn't empty).
-   The URL of the request provides the registrable domain used for topic observation.
>>>>>>> 27bd91c1

## Debug your API implementation {: #debug}

The `chrome://topics-internals` page is available in Chrome on desktop once you
[enable the Topics API](/docs/privacy-sandbox/topics/demo/#feature-flags).
This displays topics for the current user, topics inferred for hostnames, and
technical information about the API implementation.

The `chrome://topics-internals` page is new. We're currently iterating and
improving the design based on developer feedback. Add your feedback at
[bugs.chromium.org](https://bugs.chromium.org/p/chromium/issues/entry?template=Defect+report+from+developer&components=Blink%3ETopicsAPI).

### View topics calculated for your browser {: #observed-topics}

Users can view information about topics observed for their browser during the current and previous epochs by viewing `chrome://topics-internals`.

<figure>
{% Img src="image/80mq7dk16vVEg8BBhsVe42n6zn82/M253GclVFDCnvPJlTSVR.png",
  alt="The chrome://topics-internals page with Topics State panel selected.",
  width="800", height="697" %}
<figcaption>
The chrome://topics-internals page Topics State panel shows Topics IDs, random and
real topic assignments, and taxonomy and model versions.
</figcaption>
</figure>

In this example, recently visited sites include `topics-demo-cats.glitch.me`
and `cats-cats-cats-cats.glitch.me`. This causes the Topics API to select
`Pets` and `Cats` as two of the top topics for the current epoch. The
remaining three topics have been [chosen at random](https://github.com/patcg-individual-drafts/topics#:~:text=random),
since there is not enough browsing history (on sites that observe topics)
to provide five topics.

The **Observed-by context domains (hashed)** column provides the hashed value of a hostname for which a topic was observed.

### View topics inferred for hostnames {: #view-inferred-topics}

You can also view the topics inferred by the Topics [classifier model](https://github.com/patcg-individual-drafts/topics#:~:text=classifier%20model) for one or more hostnames in `chrome://topics-internals`.

<figure>
{% Img src="image/80mq7dk16vVEg8BBhsVe42n6zn82/SOTuE2ljC55PaYll1UP1.png",
  alt="The chrome://topics-internals page with Classifier panel selected.",
  width="800", height="695" %}
  <figcaption>The chrome://topics-internals page Classifier panel shows topics selected, hosts visited, and model version and path.</figcaption>
</figure>

The current implementation of the Topics API infers topics from hostnames only; not from any other part of a URL.

Use hostnames only (without protocol or path) to view inferred topics from the `chrome://topics-internals` Classifier. `chrome://topics-internals` will display an error if you attempt to include a "/" in the Host field.

### View Topics API information {: #view-api-information}

You can find information about the Topics API implementation and settings, such as the [taxonomy](https://github.com/jkarlin/topics/blob/main/taxonomy_v1.md) version and epoch duration, in `chrome://topics-internals`. These values reflect default settings for the API or parameters successfully set [from the command line](#feature-flags). This may be helpful to confirm that command line flags have worked as expected.

In the example below, `time_period_per_epoch` has been set to 15 seconds (the default is seven days).

<figure>
{% Img src="image/80mq7dk16vVEg8BBhsVe42n6zn82/7vFveJtxWgY6yB8gHnW3.png",
  alt="chrome://topics-internals page with Features and Parameters panel selected.",
  width="800", height="695" %}
<figcaption>The chrome://topics-internals Features and Parameters panel shows enabled features, time per epoch, number of epochs to use to calculate topics, taxonomy version, and other settings.
</figcaption>
</figure>

The parameters shown in the screenshot correspond to flags that can be set when running Chrome from the command line. For example, the demo at [topics-demo.glitch.me](https://topics-demo.glitch.me/) recommends using the following flags:

```text
--enable-features=BrowsingTopics:time_period_per_epoch/15s,PrivacySandboxAdsAPIsOverride,PrivacySandboxSettings3,OverridePrivacySandboxSettingsLocalTesting
```

Each parameter, its default value, and its purpose is explained in the list below.

#### Chrome flags {: #feature-flags}

<dl>
<dt>
      <dd><code>BrowsingTopics</code></dd>
      <dd><strong>Default value:</strong> enabled</dd>
      <dd>Whether the Topics API is enabled.</dd>
    </dt><br />
    <dt>
      <dd><code>PrivacySandboxAdsAPIsOverride</code></dd>
      <dd><strong>Default value:</strong> enabled</dd>
      <dd>Enables ads APIs: Attribution Reporting, FLEDGE, Topics, Fenced Frames.</dd>
    </dt><br />
    <dt>
      <dd><code>PrivacySandboxSettings3</code></dd>
      <dd><strong>Default value:</strong> disabled</dd>
      <dd>Enables the third release of the Privacy Sandbox UI settings.</dd>
    </dt><br />
    <dt>
      <dd><code>OverridePrivacySandboxSettingsLocalTesting</code></dd>
      <dd><strong>Default value:</strong> enabled</dd>
      <dd>If enabled, the browser no longer requires the underlying settings to be enabled for
enabling the Privacy Sandbox features.</dd>
    </dt><br />
    <dt>
      <dd><code>BrowsingTopicsBypassIPIsPubliclyRoutableCheck</code></dd>
      <dd><strong>Default value:</strong> disabled</dd>
      <dd>If enabled, the check for whether the IP address is publicly routable will be
bypassed when determining the eligibility for a page to be included in topics
calculation.</dd>
    </dt><br />
    <dt>
      <dd><code>BrowsingTopics:number_of_epochs_to_expose</code></dd>
      <dd><strong>Default value:</strong> 3</dd>
      <dd>The number of epochs from where to calculate the topics to give to a requesting
context. The browser will internally keep up to N+1 epochs.</dd>
    </dt><br />
    <dt>
      <dd><code>BrowsingTopics:time_period_per_epoch</code></dd>
      <dd><strong>Default value:</strong> 7d-0h-0m-0s</dd>
      <dd>Duration of each epoch.
      For debugging, it can be useful to set this to (say) 15 seconds, rather than the default 7 days.</dd>
    </dt><br />
    <dt>
      <dd><code>BrowsingTopics:number_of_top_topics_per_epoch</code></dd>
      <dd><strong>Default value:</strong> 5</dd>
      <dd>Number of topics calculated per epoch.</dd>
    </dt><br />
    <dt>
      <dd><code>BrowsingTopics:use_random_topic_probability_percent</code></dd>
      <dd><strong>Default value:</strong> 5</dd>
      <dd>Probability that an individual topic within an epoch is one returned at random from
the entire <a
href="https://github.com/jkarlin/topics/blob/main/taxonomy_v1.md">taxonomy</a>
of topics. The randomness is sticky to an epoch and site.</dd>
    </dt><br />
    <dt>
      <dd><code>BrowsingTopics:number_of_epochs_of_observation_data_to_use_for_filtering</code></dd>
      <dd><strong>Default value:</strong> 3</dd>
      <dd>How many epochs of API usage data (i.e. topics observations) will be used for
filtering the topics for a calling context.</dd>
    </dt><br />
    <dt>
      <dd><code>BrowsingTopics:max_number_of_api_usage_context_domains_to_keep_per_topic</code></dd>
      <dd><strong>Default value:</strong> 1000</dd>
      <dd>The max number of observed-by context domains to keep for each top topic. The intent
is to cap the in-use memory.</dd>
    </dt><br />
    <dt>
      <dd><code>BrowsingTopics:max_number_of_api_usage_context_entries_to_load_per_epoch</code></dd>
      <dd><strong>Default value:</strong> 100000</dd>
      <dd>The max number of entries allowed to be retrieved from the database for each query
for the API usage contexts. The query will occur once per epoch at topics calculation
time. The intent is to cap the peak memory usage.</dd>
    </dt><br />
    <dt>
      <dd><code>BrowsingTopics:max_number_of_api_usage_context_domains_to_store_per_page_load</code></dd>
      <dd><strong>Default value:</strong> 30</dd>
      <dd>The max number of API usage context domains allowed to be stored per page load.</dd>
    </dt><br />
    <dt>
      <dd><code>BrowsingTopics:config_version</code></dd>
      <dd><strong>Default value:</strong> 1</dd>
      <dd>Encodes the Topics API configuration parameters. Each version number should only be
mapped to one configuration set. Updating the configuration parameters without updating the <code>config_version</code> should
be usually fine for local testing, but in some situations could leave the browser in an
inconsistent state and/or could let the browser crash, e.g. updating the
<code>number_of_top_topics_per_epoch</code>.</dd>
    </dt><br />
    <dt>
      <dd><code>BrowsingTopics:taxonomy_version</code></dd>
      <dd><strong>Default value:</strong> 1</dd>
      <dd>The <a
href="https://github.com/jkarlin/topics/blob/main/taxonomy_v1.md">taxonomy</a>
version used by the API.</dd>
    </dt><br />
</dl>

<<<<<<< HEAD
=======
## Opt out your site {: #site-opt-out}

You can opt out of topic calculation for specific pages on your site by including the `Permissions-Policy: browsing-topics=()` [Permissions-Policy](https://developer.mozilla.org/docs/Web/HTTP/Headers/Feature-Policy) header on a page to prevent topics calculation for all users on that page only. Subsequent visits to other pages on your site will not be affected. If you set a policy to block the Topics API on one page, this won't affect other pages.

You can also control which third parties have access to topics on your page by using the Permission Policy header to control third-party access to the Topics API.

Use `self` and any domains you would like to allow access to the API as parameters.

For example, to completely disable use of the Topics API within all browsing contexts except for your own origin and those whose origin is `https://example.com`, set the following HTTP response header: 

```text
Permissions-Policy: geolocation=(self "https://example.com")
```

>>>>>>> 27bd91c1
## Next steps

- Learn more about [what topics are and how they work](/docs/privacy-sandbox/topics/topic-classification).
- Try out the [demo](/docs/privacy-sandbox/topics/demo) or join the
  [origin trial](/docs/web-platform/origin-trials/).

## Find out more

-   [Topics API technical explainer](https://github.com/jkarlin/topics)
-   [Digging into the Privacy Sandbox](https://web.dev/digging-into-the-privacy-sandbox)

{% Partial 'privacy-sandbox/topics-feedback.njk' %}<|MERGE_RESOLUTION|>--- conflicted
+++ resolved
@@ -34,13 +34,11 @@
 
 A Privacy Sandbox Relevance and Measurement [origin trial](/docs/privacy-sandbox/unified-origin-trial/) has been made available in Chrome Beta 101.0.4951.26 and above on desktop for the Topics, [FLEDGE](/docs/privacy-sandbox/fledge/), and [Attribution Reporting](/docs/privacy-sandbox/attribution-reporting/) APIs.
 
-{: #access-topics }
-
 {: #epoch}
 
 {: #get-and-set-topics }
 
-## Access and observe topics
+## Access and observe topics {: #access-topics }
 
 The Topics JavaScript API has one method, `document.browsingTopics()`, which is used to get and set Topics. It returns a promise that resolves to an array of up to three topics, one for each of the three most recent epochs, in random order. An epoch is a period of time currently set to one week.
 
@@ -66,28 +64,9 @@
 
 {% Aside 'caution' %}
 
-<<<<<<< HEAD
-Feature support on the current page isn't a guarantee that an API is usable. The user may have disabled the API via browser settings, or they may have other settings that prevent API usage. To protect user privacy, there is no way to check for user settings programmatically.
+Feature support on the current page isn't a guarantee that an API is usable: the user may have disabled the API via browser settings, or they may have other settings that prevent the API from being used. To protect user privacy, there is no way to check for these other settings programmatically.
 
 {% endAside %}
-
-### Access topics without modifying state {: #skipobservation}
-
-By default, the `document.browsingTopics` records topic observation.
-
-From Chrome 108, you can pass an argument to skip observation in the  `document.browsingTopics()` method:
-
-```javascript
-document.browsingTopics({skipObservation:true})
-```
-
-With `skipObservation:true`, the current page is hidden from the weekly epoch calculation, and the list of observed topics isn't updated.
-
-=======
-Feature support on the current page isn't a guarantee that an API is usable: the user may have disabled the API via browser settings, or they may have other settings that prevent the API from being used. To protect user privacy, there is no way to check for these other settings programmatically.
-
-{% endAside %}
->>>>>>> 27bd91c1
 
 ### Access topics with the JavaScript API {: #access-topics}
 
@@ -124,23 +103,12 @@
 
 ### Use headers to access and observe topics
 
-<<<<<<< HEAD
--   Redirects will be followed, and the topics sent in the redirect request will be specific to the redirect URL.
--   The request header won't modify state for the caller unless there's a corresponding response header. That is, the topic of the page won't be considered observed, nor will it affect the user's topic calculation for the next epoch.
--   The response header is only honored if the corresponding request included the topics header (or would have included the header, if the request wasn't empty).
--   The URL of the request provides the registrable domain used for topic observation.
-
- {: #site-opt-out}
-
-## Opt out
-=======
 You can access and observe topics with the help of
 [request](https://developer.mozilla.org/docs/Web/API/Request/headers) and
 [response](https://developer.mozilla.org/docs/Web/API/Response/headers) headers.
 Headers can be much more performant than calling the JavaScript API.
 
 Topics can be accessed from the `Sec-Browsing-Topics` header of a [`fetch()`](https://developer.mozilla.org/docs/Web/API/fetch) or [`XHR`](https://developer.mozilla.org/docs/Glossary/XHR_(XMLHttpRequest)) request.
->>>>>>> 27bd91c1
 
 {% Aside %}
 Inclusion of the Topics header in `XHR` requests is only available temporarily, and support will be removed in the future.
@@ -165,14 +133,10 @@
 
 Some additional notes about headers:
 
-<<<<<<< HEAD
-{: #debug }
-=======
 -   Redirects will be followed, and the topics sent in the redirect request will be specific to the redirect URL.
--   The request header will not modify state for the caller unless there is a corresponding response header. That is, the topic of the page won't be considered observed, nor will it affect the user's topic calculation for the next epoch.
+-   The request header won't modify state for the caller unless there's a corresponding response header. That is, the topic of the page won't be considered observed, nor will it affect the user's topic calculation for the next epoch.
 -   The response header is only honored if the corresponding request included the topics header (or would have included the header, if the request wasn't empty).
 -   The URL of the request provides the registrable domain used for topic observation.
->>>>>>> 27bd91c1
 
 ## Debug your API implementation {: #debug}
 
@@ -343,8 +307,6 @@
     </dt><br />
 </dl>
 
-<<<<<<< HEAD
-=======
 ## Opt out your site {: #site-opt-out}
 
 You can opt out of topic calculation for specific pages on your site by including the `Permissions-Policy: browsing-topics=()` [Permissions-Policy](https://developer.mozilla.org/docs/Web/HTTP/Headers/Feature-Policy) header on a page to prevent topics calculation for all users on that page only. Subsequent visits to other pages on your site will not be affected. If you set a policy to block the Topics API on one page, this won't affect other pages.
@@ -359,7 +321,6 @@
 Permissions-Policy: geolocation=(self "https://example.com")
 ```
 
->>>>>>> 27bd91c1
 ## Next steps
 
 - Learn more about [what topics are and how they work](/docs/privacy-sandbox/topics/topic-classification).
