--- conflicted
+++ resolved
@@ -15,25 +15,15 @@
 
 ## The old guide {: #former-guide }
 
-<<<<<<< HEAD
-Previously, the Chrome Extension Getting Started tutorial was a very basic extension example that would change the background color of the current page by clicking on a button in the extension popup. It also included an options page where you could pick one of four colors.
-=======
 Previously, the Chrome Extension Getting Started tutorial was a basic extension example that changed the background color of the current page when the user clicked a button in the extension popup. It also included an options page where you could pick one of four colors.
->>>>>>> 7ca39a6f
 
 This basic example didn't demonstrate how to add some popular capabilities featured in real-world extensions. It was time for a revamp.
 
 ## A new approach {: #new-guides }
 
-<<<<<<< HEAD
-We know developers rely on our documentation to begin their Chrome extension learning journey, and our goal is to provide a path that is accessible, beginner-friendly, and relevant.
-
-Instead of trying to improve the existing tutorial example, we decided to start from scratch. Introducing the new and improved Getting Started collection:
-=======
 We know developers rely on our documentation to begin their Chrome extension learning journey, and our goal is to provide a path that is accessible, beginner-friendly, and relevant. Instead of trying to improve the existing tutorial example, we decided to start from scratch.
 
 Introducing the new and improved Getting Started collection:
->>>>>>> 7ca39a6f
 
 [Extensions 101][doc-ext-101]
 
