--- conflicted
+++ resolved
@@ -2,13 +2,9 @@
 {% from 'macros/landing-deco.njk' import landingDeco with context %}
 {% from 'macros/related-articles.njk' import relatedArticles with context %}
 
-<<<<<<< HEAD
 {% macro landingSectionUseCases(title, desc, useCase1Title, useCase1items, useCase2Title, useCase2items, items, color, type, ordered, imgSrc, imgAlt, imgWidth, imgHeight, smallImgSrc, customId) %}
 {% set sectionId = customId if customId else title %}
 
-=======
-{% macro landingSectionUseCases(title, desc, useCase1Title, useCase1items, useCase2Title, useCase2items, items, color, type, ordered, imgSrc, imgAlt, imgWidth, imgHeight, smallImgSrc, learnMore, moreDocuments1, moreDocuments2) %}
->>>>>>> 7c5e1155
 <section
   class="landing-section landing-section--{{type}} {% if ordered %} landing-section--ordered {% endif %} hairline rounded-lg width-full display-grid gap-top-400"
   style="--number-color: var(--color-{{ color }}-medium); --dot-color: var(--color-{{ color }}-lighter);"
